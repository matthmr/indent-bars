--- conflicted
+++ resolved
@@ -1467,8 +1467,6 @@
   (setq indent-bars-spacing (indent-bars--guess-spacing)
 	indent-bars--offset (or indent-bars-starting-column indent-bars-spacing))
 
-<<<<<<< HEAD
-=======
   ;; Colors
   (setq indent-bars--main-color (indent-bars--main-color)
 	indent-bars--depth-palette (indent-bars--depth-palette)
@@ -1479,7 +1477,6 @@
 				    (indent-bars--stipple-rot (frame-char-width)))
   (indent-bars--create-faces 9)	; N.B.: extends as needed
 
->>>>>>> 6e864e04
   ;; No Stipple (e.g. terminal)
   (setq indent-bars--no-stipple
 	(or (not (display-graphic-p)) indent-bars-prefer-character))
