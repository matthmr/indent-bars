--- conflicted
+++ resolved
@@ -1390,16 +1390,8 @@
   :group 'indent-bars
   (if indent-bars-mode
       (if (and (daemonp) (not (frame-parameter nil 'client)))
-<<<<<<< HEAD
-	  (let ((buf (current-buffer))) ;careful with frameless daemon emacs
-	    (add-hook 'after-make-frame-functions
-		      (lambda () (with-current-buffer buf
-				   (indent-bars-setup-and-remove)))
-		      nil t))
-=======
 	  (add-hook 'after-make-frame-functions
 		    #'indent-bars-setup-and-remove nil t)
->>>>>>> 09dd1d6f
 	(indent-bars-setup))
     (indent-bars-teardown)))
 
